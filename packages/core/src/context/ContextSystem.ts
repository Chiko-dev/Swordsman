import { ENV } from '@pixi/constants';
import { settings } from '../settings';

import type { ISystem } from '../system/ISystem';
import type { Renderer } from '../Renderer';
import type { WebGLExtensions } from './WebGLExtensions';
import { IRenderingContext } from '../IRenderer';

let CONTEXT_UID_COUNTER = 0;

export interface ISupportDict
{
    uint32Indices: boolean;
}

export interface ContextOptions {
    context?: IRenderingContext;
    /**
     * Use premultipliedAlpha instead
     *
     * @deprecated
     */
    useContextAlpha?: boolean | 'notMultiplied';
    premultipliedAlpha?: boolean;
    powerPreference?: WebGLPowerPreference;
    preserveDrawingBuffer?: boolean;
    antialias?: boolean;
}

/**
<<<<<<< HEAD
 * System plugin for the renderer to manage the context.
 *
=======
 * System plugin to the renderer to manage the context.
>>>>>>> 01bda795
 * @memberof PIXI
 */
export class ContextSystem implements ISystem
{
    /**
     * Either 1 or 2 to reflect the WebGL version being used.
     * @readonly
     */
    public webGLVersion: number;

    /**
     * Features supported by current context.
     * @type {object}
     * @readonly
     * @property {boolean} uint32Indices - Support for 32-bit indices buffer.
     */
    readonly supports: ISupportDict;

    preserveDrawingBuffer: boolean;
    powerPreference: WebGLPowerPreference;

    /**
     * Pass-thru setting for the canvas' context `alpha` property. This is typically
     * not something you need to fiddle with. If you want transparency, use `backgroundAlpha`.
     *
     * @member {boolean}
     * @deprecated since 6.4.0
     */
    useContextAlpha: boolean | 'notMultiplied';

    protected CONTEXT_UID: number;
    protected gl: IRenderingContext;

    /**
     * Extensions available.
     * @type {object}
     * @readonly
     * @property {WEBGL_draw_buffers} drawBuffers - WebGL v1 extension
     * @property {WEBGL_depth_texture} depthTexture - WebGL v1 extension
     * @property {OES_texture_float} floatTexture - WebGL v1 extension
     * @property {WEBGL_lose_context} loseContext - WebGL v1 extension
     * @property {OES_vertex_array_object} vertexArrayObject - WebGL v1 extension
     * @property {EXT_texture_filter_anisotropic} anisotropicFiltering - WebGL v1 and v2 extension
     */
    public extensions: WebGLExtensions;

    private renderer: Renderer;

    /** @param renderer - The renderer this System works for. */
    constructor(renderer: Renderer)
    {
        this.renderer = renderer;

        this.webGLVersion = 1;
        this.extensions = {};

        this.supports = {
            uint32Indices: false,
        };

        // Bind functions
        this.handleContextLost = this.handleContextLost.bind(this);
        this.handleContextRestored = this.handleContextRestored.bind(this);
    }

    /**
     * `true` if the context is lost
     * @readonly
     */
    get isLost(): boolean
    {
        return (!this.gl || this.gl.isContextLost());
    }

    /**
     * Handles the context change event.
     * @param {WebGLRenderingContext} gl - New WebGL context.
     */
    protected contextChange(gl: IRenderingContext): void
    {
        this.gl = gl;
        this.renderer.gl = gl;
        this.renderer.CONTEXT_UID = CONTEXT_UID_COUNTER++;

        // restore a context if it was previously lost
        if (gl.isContextLost() && gl.getExtension('WEBGL_lose_context'))
        {
            gl.getExtension('WEBGL_lose_context').restoreContext();
        }
    }

    init(options: ContextOptions): void
    {
        /*
         * The options passed in to create a new WebGL context.
         */
        if (options.context)
        {
            this.initFromContext(options.context);
        }
        else
        {
            const alpha = this.renderer.background.alpha < 1;
            const premultipliedAlpha =  options.premultipliedAlpha ?? true;

            this.preserveDrawingBuffer = options.preserveDrawingBuffer;
            this.useContextAlpha = options.useContextAlpha;
            this.powerPreference = options.powerPreference;

            this.initFromOptions({
                alpha,
                premultipliedAlpha,
                antialias: options.antialias,
                stencil: true,
                preserveDrawingBuffer: options.preserveDrawingBuffer,
                powerPreference: options.powerPreference,
            });
        }
    }

    /**
     * Initializes the context.
     * @protected
     * @param {WebGLRenderingContext} gl - WebGL context
     */
    initFromContext(gl: IRenderingContext): void
    {
        this.gl = gl;
        this.validateContext(gl);
        this.renderer.gl = gl;
        this.renderer.CONTEXT_UID = CONTEXT_UID_COUNTER++;
        this.renderer.runners.contextChange.emit(gl);

        (this.renderer.view as any).addEventListener('webglcontextlost', this.handleContextLost, false);
        this.renderer.view.addEventListener('webglcontextrestored', this.handleContextRestored, false);
    }

    /**
     * Initialize from context options
     * @protected
     * @see https://developer.mozilla.org/en-US/docs/Web/API/HTMLCanvasElement/getContext
     * @param {object} options - context attributes
     */
    initFromOptions(options: WebGLContextAttributes): void
    {
        const gl = this.createContext(this.renderer.view, options);

        this.initFromContext(gl);
    }

    /**
     * Helper class to create a WebGL Context
     * @param canvas - the canvas element that we will get the context from
     * @param options - An options object that gets passed in to the canvas element containing the
     *    context attributes
     * @see https://developer.mozilla.org/en/docs/Web/API/HTMLCanvasElement/getContext
     * @returns {WebGLRenderingContext} the WebGL context
     */
    createContext(canvas: HTMLCanvasElement, options: WebGLContextAttributes): IRenderingContext
    {
        let gl;

        if (settings.PREFER_ENV >= ENV.WEBGL2)
        {
            gl = canvas.getContext('webgl2', options);
        }

        if (gl)
        {
            this.webGLVersion = 2;
        }
        else
        {
            this.webGLVersion = 1;

            gl = canvas.getContext('webgl', options)
            || canvas.getContext('experimental-webgl', options);

            if (!gl)
            {
                // fail, not able to get a context
                throw new Error('This browser does not support WebGL. Try using the canvas renderer');
            }
        }

        this.gl = gl as IRenderingContext;

        this.getExtensions();

        return this.gl;
    }

    /** Auto-populate the {@link PIXI.ContextSystem.extensions extensions}. */
    protected getExtensions(): void
    {
        // time to set up default extensions that Pixi uses.
        const { gl } = this;

        const common = {
            anisotropicFiltering: gl.getExtension('EXT_texture_filter_anisotropic'),
            floatTextureLinear: gl.getExtension('OES_texture_float_linear'),

            s3tc: gl.getExtension('WEBGL_compressed_texture_s3tc'),
            s3tc_sRGB: gl.getExtension('WEBGL_compressed_texture_s3tc_srgb'), // eslint-disable-line camelcase
            etc: gl.getExtension('WEBGL_compressed_texture_etc'),
            etc1: gl.getExtension('WEBGL_compressed_texture_etc1'),
            pvrtc: gl.getExtension('WEBGL_compressed_texture_pvrtc')
                || gl.getExtension('WEBKIT_WEBGL_compressed_texture_pvrtc'),
            atc: gl.getExtension('WEBGL_compressed_texture_atc'),
            astc: gl.getExtension('WEBGL_compressed_texture_astc')
        };

        if (this.webGLVersion === 1)
        {
            Object.assign(this.extensions, common, {
                drawBuffers: gl.getExtension('WEBGL_draw_buffers'),
                depthTexture: gl.getExtension('WEBGL_depth_texture'),
                loseContext: gl.getExtension('WEBGL_lose_context'),
                vertexArrayObject: gl.getExtension('OES_vertex_array_object')
                    || gl.getExtension('MOZ_OES_vertex_array_object')
                    || gl.getExtension('WEBKIT_OES_vertex_array_object'),
                uint32ElementIndex: gl.getExtension('OES_element_index_uint'),
                // Floats and half-floats
                floatTexture: gl.getExtension('OES_texture_float'),
                floatTextureLinear: gl.getExtension('OES_texture_float_linear'),
                textureHalfFloat: gl.getExtension('OES_texture_half_float'),
                textureHalfFloatLinear: gl.getExtension('OES_texture_half_float_linear'),
            });
        }
        else if (this.webGLVersion === 2)
        {
            Object.assign(this.extensions, common, {
                // Floats and half-floats
                colorBufferFloat: gl.getExtension('EXT_color_buffer_float')
            });
        }
    }

    /**
     * Handles a lost webgl context
     * @param {WebGLContextEvent} event - The context lost event.
     */
    protected handleContextLost(event: WebGLContextEvent): void
    {
        event.preventDefault();
    }

    /** Handles a restored webgl context. */
    protected handleContextRestored(): void
    {
        this.renderer.runners.contextChange.emit(this.gl);
    }

    destroy(): void
    {
        const view = this.renderer.view;

        this.renderer = null;

        // remove listeners
        (view as any).removeEventListener('webglcontextlost', this.handleContextLost);
        view.removeEventListener('webglcontextrestored', this.handleContextRestored);

        this.gl.useProgram(null);

        if (this.extensions.loseContext)
        {
            this.extensions.loseContext.loseContext();
        }
    }

    /** Handle the post-render runner event. */
    protected postrender(): void
    {
        if (this.renderer.objectRenderer.renderingToScreen)
        {
            this.gl.flush();
        }
    }

    /**
     * Validate context.
     * @param {WebGLRenderingContext} gl - Render context.
     */
    protected validateContext(gl: IRenderingContext): void
    {
        const attributes = gl.getContextAttributes();

        const isWebGl2 = 'WebGL2RenderingContext' in globalThis && gl instanceof globalThis.WebGL2RenderingContext;

        if (isWebGl2)
        {
            this.webGLVersion = 2;
        }

        // this is going to be fairly simple for now.. but at least we have room to grow!
        if (attributes && !attributes.stencil)
        {
            /* eslint-disable max-len, no-console */
            console.warn('Provided WebGL context does not have a stencil buffer, masks may not render correctly');
            /* eslint-enable max-len, no-console */
        }

        const hasuint32 = isWebGl2 || !!(gl as WebGLRenderingContext).getExtension('OES_element_index_uint');

        this.supports.uint32Indices = hasuint32;

        if (!hasuint32)
        {
            /* eslint-disable max-len, no-console */
            console.warn('Provided WebGL context does not support 32 index buffer, complex graphics may not render correctly');
            /* eslint-enable max-len, no-console */
        }
    }
}<|MERGE_RESOLUTION|>--- conflicted
+++ resolved
@@ -13,11 +13,11 @@
     uint32Indices: boolean;
 }
 
-export interface ContextOptions {
+export interface ContextOptions
+{
     context?: IRenderingContext;
     /**
      * Use premultipliedAlpha instead
-     *
      * @deprecated
      */
     useContextAlpha?: boolean | 'notMultiplied';
@@ -28,12 +28,7 @@
 }
 
 /**
-<<<<<<< HEAD
- * System plugin for the renderer to manage the context.
- *
-=======
  * System plugin to the renderer to manage the context.
->>>>>>> 01bda795
  * @memberof PIXI
  */
 export class ContextSystem implements ISystem
@@ -58,7 +53,6 @@
     /**
      * Pass-thru setting for the canvas' context `alpha` property. This is typically
      * not something you need to fiddle with. If you want transparency, use `backgroundAlpha`.
-     *
      * @member {boolean}
      * @deprecated since 6.4.0
      */
