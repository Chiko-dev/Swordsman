--- conflicted
+++ resolved
@@ -21,7 +21,6 @@
 
 import type { SCALE_MODES } from '@pixi/constants';
 
-<<<<<<< HEAD
 import { IRendererPluginConstructor, IRendererPlugins, PluginSystem } from './plugin/PluginSystem';
 import { MultisampleSystem } from './framebuffer/MultisampleSystem';
 import { GenerateTextureSystem, IGenerateTextureOptions } from './renderTexture/GenerateTextureSystem';
@@ -32,17 +31,6 @@
 import { SystemManager } from './system/SystemManager';
 import { IRenderableObject, IRenderer, IRendererOptions, IRendererRenderOptions, IRenderingContext } from './IRenderer';
 import { StartupOptions, StartupSystem } from './startup/StartupSystem';
-=======
-export interface IRendererPluginConstructor
-{
-    new (renderer: Renderer, options?: any): IRendererPlugin;
-}
-
-export interface IRendererPlugin
-{
-    destroy(): void;
-}
->>>>>>> 01bda795
 
 /**
  * The Renderer draws the scene and all its content onto a WebGL enabled canvas.
@@ -57,7 +45,7 @@
  *
  * | System                               | Description                                                                   |
  * | ------------------------------------ | ----------------------------------------------------------------------------- |
-
+ 
  * | Generic Systems                      | Systems that manage functionality that all renderer types share               |
  * | ------------------------------------ | ----------------------------------------------------------------------------- |
  * | {@link PIXI.ViewSystem}              | This manages the main view of the renderer usually a Canvas                   |
@@ -65,7 +53,7 @@
  * | {@link PIXI.BackgroundSystem}        | This manages the main views background color and alpha                        |
  * | {@link PIXI.StartupSystem}           | Boots up a renderer and initiatives all the systems                           |
  * | {@link PIXI.EventSystem}             | This manages UI events.                                                       |
-
+ 
  * | WebGL Core Systems                   | Provide an optimised, easy to use API to work with WebGL                      |
  * | ------------------------------------ | ----------------------------------------------------------------------------- |
  * | {@link PIXI.ContextSystem}           | This manages the WebGL context and extensions.                                |
@@ -76,7 +64,7 @@
  * | {@link PIXI.TextureSystem}           | This manages textures and their resources on the GPU.                         |
  * | {@link PIXI.TextureGCSystem}         | This will automatically remove textures from the GPU if they are not used.    |
  * | {@link PIXI.MultisampleSystem}       | This manages the multisample const on the WEbGL Renderer                      |
-
+ 
  * | Pixi high level Systems              | Set of Pixi specific systems designed to work with Pixi objects               |
  * | ------------------------------------ | ----------------------------------------------------------------------------- |
  * | {@link PIXI.RenderSystem}          | This adds the ability to render a PIXI.DisplayObject                          |
@@ -90,11 +78,6 @@
  * | {@link PIXI.BatchSystem}             | This manages object renderers that defer rendering until a flush.             |
  *
  * The breadth of the API surface provided by the renderer is contained within these systems.
-<<<<<<< HEAD
- *
- * @class
-=======
->>>>>>> 01bda795
  * @memberof PIXI
  * @implements PIXI.IRenderer
  */
@@ -102,9 +85,7 @@
 {
     /**
      * The type of the renderer. will be PIXI.RENDERER_TYPE.CANVAS
-     *
      * @member {number}
-
      * @see PIXI.RENDERER_TYPE
      */
     public readonly type: RENDERER_TYPE.WEBGL;
@@ -122,27 +103,12 @@
      * the must be added before the scene is rendered for the first time
      * as we dynamically buildcode to handle all global var per shader
      *
-     * */
+     */
     public globalUniforms: UniformGroup;
 
     /** Unique UID assigned to the renderer's WebGL context. */
     public CONTEXT_UID: number;
 
-<<<<<<< HEAD
-=======
-    /**
-     * Flag if we are rendering to the screen vs renderTexture
-     * @readonly
-     * @default true
-     */
-    public renderingToScreen: boolean;
-
-    /**
-     * The number of msaa samples of the canvas.
-     * @readonly
-     */
-    public multisample: MSAA_QUALITY;
->>>>>>> 01bda795
     // systems
 
     /**
@@ -411,107 +377,8 @@
                 premultipliedAlpha: options.premultipliedAlpha
                 ?? (options.useContextAlpha && options.useContextAlpha !== 'notMultiplied'),
                 preserveDrawingBuffer: options.preserveDrawingBuffer,
-<<<<<<< HEAD
             },
         };
-=======
-                powerPreference: this.options.powerPreference,
-            });
-        }
-
-        this.renderingToScreen = true;
-
-        sayHello(this.context.webGLVersion === 2 ? 'WebGL 2' : 'WebGL 1');
-
-        this.resize(this.options.width, this.options.height);
-    }
-
-    protected contextChange(): void
-    {
-        const gl = this.gl;
-
-        let samples;
-
-        if (this.context.webGLVersion === 1)
-        {
-            const framebuffer = gl.getParameter(gl.FRAMEBUFFER_BINDING);
-
-            gl.bindFramebuffer(gl.FRAMEBUFFER, null);
-
-            samples = gl.getParameter(gl.SAMPLES);
-
-            gl.bindFramebuffer(gl.FRAMEBUFFER, framebuffer);
-        }
-        else
-        {
-            const framebuffer = gl.getParameter(gl.DRAW_FRAMEBUFFER_BINDING);
-
-            gl.bindFramebuffer(gl.DRAW_FRAMEBUFFER, null);
-
-            samples = gl.getParameter(gl.SAMPLES);
-
-            gl.bindFramebuffer(gl.DRAW_FRAMEBUFFER, framebuffer);
-        }
-
-        if (samples >= MSAA_QUALITY.HIGH)
-        {
-            this.multisample = MSAA_QUALITY.HIGH;
-        }
-        else if (samples >= MSAA_QUALITY.MEDIUM)
-        {
-            this.multisample = MSAA_QUALITY.MEDIUM;
-        }
-        else if (samples >= MSAA_QUALITY.LOW)
-        {
-            this.multisample = MSAA_QUALITY.LOW;
-        }
-        else
-        {
-            this.multisample = MSAA_QUALITY.NONE;
-        }
-    }
-
-    /**
-     * Add a new system to the renderer.
-     * @param ClassRef - Class reference
-     * @param name - Property name for system, if not specified
-     *        will use a static `name` property on the class itself. This
-     *        name will be assigned as s property on the Renderer so make
-     *        sure it doesn't collide with properties on Renderer.
-     * @returns Return instance of renderer
-     */
-    addSystem(ClassRef: ISystemConstructor, name: string): this
-    {
-        const system = new ClassRef(this);
-
-        if ((this as any)[name])
-        {
-            throw new Error(`Whoops! The name "${name}" is already in use`);
-        }
-
-        (this as any)[name] = system;
-
-        for (const i in this.runners)
-        {
-            this.runners[i].add(system);
-        }
-
-        /**
-         * Fired after rendering finishes.
-         * @event PIXI.Renderer#postrender
-         */
-
-        /**
-         * Fired before rendering starts.
-         * @event PIXI.Renderer#prerender
-         */
-
-        /**
-         * Fired when the WebGL context is set.
-         * @event PIXI.Renderer#context
-         * @param {WebGLRenderingContext} gl - WebGL context.
-         */
->>>>>>> 01bda795
 
         this.startup.run(startupOptions);
     }
@@ -636,7 +503,6 @@
 
     /**
      * Same as view.width, actual number of pixels in the canvas by horizontal.
-     *
      * @member {number}
      * @readonly
      * @default 800
@@ -677,7 +543,6 @@
      * Measurements of the screen. (0, 0, screenWidth, screenHeight).
      *
      * Its safe to use as filterArea or hitArea for the whole stage.
-     *
      * @member {PIXI.Rectangle}
      */
     get screen(): Rectangle
@@ -703,9 +568,7 @@
         return `WebGL ${this.context.webGLVersion}`;
     }
 
-    /**
-     * this sets weather the screen is totally cleared between each frame withthe background color and alpha
-     */
+    /** this sets weather the screen is totally cleared between each frame withthe background color and alpha */
     get clearBeforeRender(): boolean
     {
         // #if _DEBUG
@@ -719,7 +582,6 @@
     /**
      * Pass-thru setting for the canvas' context `alpha` property. This is typically
      * not something you need to fiddle with. If you want transparency, use `backgroundAlpha`.
-     *
      * @member {boolean}
      */
     get useContextAlpha(): boolean | 'notMultiplied'
@@ -735,7 +597,6 @@
     /**
      * readonly drawing buffer preservation
      * we can only know this if Pixi created the context
-     *
      * @deprecated since 6.4.0
      */
     get preserveDrawingBuffer(): boolean
@@ -750,7 +611,6 @@
 
     /**
      * The background color to fill if not transparent
-     *
      * @member {number}
      * @deprecated since 6.4.0
      */
@@ -775,7 +635,6 @@
 
     /**
      * The background color alpha. Setting this to 0 will make the canvas transparent.
-     *
      * @member {number}
      * @deprecated since 6.4.0
      */
@@ -819,26 +678,25 @@
      * @param {PIXI.Rectangle} options.region - The region of the displayObject, that shall be rendered,
      *        if no region is specified, defaults to the local bounds of the displayObject.
      * @param {PIXI.MSAA_QUALITY} options.multisample - The number of samples of the frame buffer.
-     * @return A texture of the graphics object.
+     * @returns A texture of the graphics object.
      */
     generateTexture(displayObject: IRenderableObject, options?: IGenerateTextureOptions): RenderTexture;
 
     /**
      * Please use the options argument instead.
-     *
      * @deprecated Since 6.1.0
      * @param displayObject - The displayObject the object will be generated from.
      * @param scaleMode - The scale mode of the texture.
      * @param resolution - The resolution / device pixel ratio of the texture being generated.
      * @param region - The region of the displayObject, that shall be rendered,
      *        if no region is specified, defaults to the local bounds of the displayObject.
-     * @return A texture of the graphics object.
+     * @returns A texture of the graphics object.
      */
     generateTexture(
-          displayObject: IRenderableObject,
-          scaleMode?: SCALE_MODES,
-          resolution?: number,
-          region?: Rectangle): RenderTexture;
+        displayObject: IRenderableObject,
+        scaleMode?: SCALE_MODES,
+        resolution?: number,
+        region?: Rectangle): RenderTexture;
 
     /**
      * @ignore
