{
  "name": "@pixi/app",
  "version": "6.1.3",
  "main": "dist/cjs/app.js",
  "module": "dist/esm/app.js",
  "bundle": "dist/browser/app.js",
  "description": "Convenience class to create a new PixiJS application",
  "author": "Mat Groves",
  "contributors": [
    "Matt Karl <matt@mattkarl.com>"
  ],
  "homepage": "http://pixijs.com/",
  "bugs": "https://github.com/pixijs/pixi.js/issues",
  "license": "MIT",
  "repository": {
    "type": "git",
    "url": "https://github.com/pixijs/pixi.js.git"
  },
  "publishConfig": {
    "access": "public"
  },
  "files": [
    "lib",
    "dist",
    "*.d.ts"
  ],
  "peerDependencies": {
<<<<<<< HEAD
    "@pixi/core": "6.1.2",
    "@pixi/display": "6.1.2"
=======
    "@pixi/core": "6.1.3",
    "@pixi/display": "6.1.3"
  },
  "devDependencies": {
    "@pixi/canvas-renderer": "6.1.3",
    "@pixi/utils": "6.1.3"
>>>>>>> 2342b551
  }
}<|MERGE_RESOLUTION|>--- conflicted
+++ resolved
@@ -25,16 +25,7 @@
     "*.d.ts"
   ],
   "peerDependencies": {
-<<<<<<< HEAD
-    "@pixi/core": "6.1.2",
-    "@pixi/display": "6.1.2"
-=======
     "@pixi/core": "6.1.3",
     "@pixi/display": "6.1.3"
-  },
-  "devDependencies": {
-    "@pixi/canvas-renderer": "6.1.3",
-    "@pixi/utils": "6.1.3"
->>>>>>> 2342b551
   }
 }