{
  "name": "pixi.js",
  "version": "6.1.2",
  "description": "PixiJS without the CanvasRenderer fallback, modern browsers only",
  "author": "Mat Groves",
  "contributors": [
    "Ivan Popelyshev <ivan.popelyshev@gmail.com>",
    "Matt Karl <matt@mattkarl.com>",
    "Chad Engler <chad@pantherdev.com>",
    "Richard Davey <rdavey@gmail.com>"
  ],
  "standalone": true,
  "main": "dist/cjs/pixi.js",
  "module": "dist/esm/pixi.js",
  "bundle": "dist/browser/pixi.js",
  "bundleModule": "dist/browser/pixi.mjs",
  "bundleOutput": {
    "name": "PIXI"
  },
  "homepage": "http://www.pixijs.com/",
  "bugs": "https://github.com/pixijs/pixi.js/issues",
  "license": "MIT",
  "repository": {
    "type": "git",
    "url": "https://github.com/pixijs/pixi.js.git"
  },
  "scripts": {
    "test": "floss --path test"
  },
  "files": [
    "lib/",
    "dist/",
    "*.d.ts"
  ],
  "funding": {
    "type": "opencollective",
    "url": "https://opencollective.com/pixijs"
  },
  "dependencies": {
<<<<<<< HEAD
    "@pixi/accessibility": "6.1.0-rc.4",
    "@pixi/app": "6.1.0-rc.4",
    "@pixi/compressed-textures": "6.1.0-rc.4",
    "@pixi/constants": "6.1.0-rc.4",
    "@pixi/core": "6.1.0-rc.4",
    "@pixi/display": "6.1.0-rc.4",
    "@pixi/extract": "6.1.0-rc.4",
    "@pixi/filter-alpha": "6.1.0-rc.4",
    "@pixi/filter-blur": "6.1.0-rc.4",
    "@pixi/filter-color-matrix": "6.1.0-rc.4",
    "@pixi/filter-displacement": "6.1.0-rc.4",
    "@pixi/filter-fxaa": "6.1.0-rc.4",
    "@pixi/filter-noise": "6.1.0-rc.4",
    "@pixi/graphics": "6.1.0-rc.4",
    "@pixi/interaction": "6.1.0-rc.4",
    "@pixi/loaders": "6.1.0-rc.4",
    "@pixi/math": "6.1.0-rc.4",
    "@pixi/mesh": "6.1.0-rc.4",
    "@pixi/mesh-extras": "6.1.0-rc.4",
    "@pixi/mixin-cache-as-bitmap": "6.1.0-rc.4",
    "@pixi/mixin-get-child-by-name": "6.1.0-rc.4",
    "@pixi/mixin-get-global-position": "6.1.0-rc.4",
    "@pixi/particle-container": "6.1.0-rc.4",
    "@pixi/polyfill": "6.1.0-rc.4",
    "@pixi/prepare": "6.1.0-rc.4",
    "@pixi/runner": "6.1.0-rc.4",
    "@pixi/settings": "6.1.0-rc.4",
    "@pixi/sprite": "6.1.0-rc.4",
    "@pixi/sprite-animated": "6.1.0-rc.4",
    "@pixi/sprite-tiling": "6.1.0-rc.4",
    "@pixi/spritesheet": "6.1.0-rc.4",
    "@pixi/text": "6.1.0-rc.4",
    "@pixi/text-bitmap": "6.1.0-rc.4",
    "@pixi/ticker": "6.1.0-rc.4",
    "@pixi/utils": "6.1.0-rc.4",
    "@pixi/assets": "1.0.0"
=======
    "@pixi/accessibility": "6.1.2",
    "@pixi/app": "6.1.2",
    "@pixi/compressed-textures": "6.1.2",
    "@pixi/constants": "6.1.2",
    "@pixi/core": "6.1.2",
    "@pixi/display": "6.1.2",
    "@pixi/extract": "6.1.2",
    "@pixi/filter-alpha": "6.1.2",
    "@pixi/filter-blur": "6.1.2",
    "@pixi/filter-color-matrix": "6.1.2",
    "@pixi/filter-displacement": "6.1.2",
    "@pixi/filter-fxaa": "6.1.2",
    "@pixi/filter-noise": "6.1.2",
    "@pixi/graphics": "6.1.2",
    "@pixi/interaction": "6.1.2",
    "@pixi/loaders": "6.1.2",
    "@pixi/math": "6.1.2",
    "@pixi/mesh": "6.1.2",
    "@pixi/mesh-extras": "6.1.2",
    "@pixi/mixin-cache-as-bitmap": "6.1.2",
    "@pixi/mixin-get-child-by-name": "6.1.2",
    "@pixi/mixin-get-global-position": "6.1.2",
    "@pixi/particle-container": "6.1.2",
    "@pixi/polyfill": "6.1.2",
    "@pixi/prepare": "6.1.2",
    "@pixi/runner": "6.1.2",
    "@pixi/settings": "6.1.2",
    "@pixi/sprite": "6.1.2",
    "@pixi/sprite-animated": "6.1.2",
    "@pixi/sprite-tiling": "6.1.2",
    "@pixi/spritesheet": "6.1.2",
    "@pixi/text": "6.1.2",
    "@pixi/text-bitmap": "6.1.2",
    "@pixi/ticker": "6.1.2",
    "@pixi/utils": "6.1.2"
>>>>>>> 7ee2be5c
  }
}<|MERGE_RESOLUTION|>--- conflicted
+++ resolved
@@ -37,44 +37,6 @@
     "url": "https://opencollective.com/pixijs"
   },
   "dependencies": {
-<<<<<<< HEAD
-    "@pixi/accessibility": "6.1.0-rc.4",
-    "@pixi/app": "6.1.0-rc.4",
-    "@pixi/compressed-textures": "6.1.0-rc.4",
-    "@pixi/constants": "6.1.0-rc.4",
-    "@pixi/core": "6.1.0-rc.4",
-    "@pixi/display": "6.1.0-rc.4",
-    "@pixi/extract": "6.1.0-rc.4",
-    "@pixi/filter-alpha": "6.1.0-rc.4",
-    "@pixi/filter-blur": "6.1.0-rc.4",
-    "@pixi/filter-color-matrix": "6.1.0-rc.4",
-    "@pixi/filter-displacement": "6.1.0-rc.4",
-    "@pixi/filter-fxaa": "6.1.0-rc.4",
-    "@pixi/filter-noise": "6.1.0-rc.4",
-    "@pixi/graphics": "6.1.0-rc.4",
-    "@pixi/interaction": "6.1.0-rc.4",
-    "@pixi/loaders": "6.1.0-rc.4",
-    "@pixi/math": "6.1.0-rc.4",
-    "@pixi/mesh": "6.1.0-rc.4",
-    "@pixi/mesh-extras": "6.1.0-rc.4",
-    "@pixi/mixin-cache-as-bitmap": "6.1.0-rc.4",
-    "@pixi/mixin-get-child-by-name": "6.1.0-rc.4",
-    "@pixi/mixin-get-global-position": "6.1.0-rc.4",
-    "@pixi/particle-container": "6.1.0-rc.4",
-    "@pixi/polyfill": "6.1.0-rc.4",
-    "@pixi/prepare": "6.1.0-rc.4",
-    "@pixi/runner": "6.1.0-rc.4",
-    "@pixi/settings": "6.1.0-rc.4",
-    "@pixi/sprite": "6.1.0-rc.4",
-    "@pixi/sprite-animated": "6.1.0-rc.4",
-    "@pixi/sprite-tiling": "6.1.0-rc.4",
-    "@pixi/spritesheet": "6.1.0-rc.4",
-    "@pixi/text": "6.1.0-rc.4",
-    "@pixi/text-bitmap": "6.1.0-rc.4",
-    "@pixi/ticker": "6.1.0-rc.4",
-    "@pixi/utils": "6.1.0-rc.4",
-    "@pixi/assets": "1.0.0"
-=======
     "@pixi/accessibility": "6.1.2",
     "@pixi/app": "6.1.2",
     "@pixi/compressed-textures": "6.1.2",
@@ -109,7 +71,7 @@
     "@pixi/text": "6.1.2",
     "@pixi/text-bitmap": "6.1.2",
     "@pixi/ticker": "6.1.2",
-    "@pixi/utils": "6.1.2"
->>>>>>> 7ee2be5c
+    "@pixi/utils": "6.1.2",
+    "@pixi/assets": "1.0.0"
   }
 }