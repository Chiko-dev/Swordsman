var Sprite = require('../sprites/Sprite'),
    Texture = require('../textures/Texture'),
    math = require('../math'),
    CONST = require('../const'),
    TextStyle = require('./TextStyle');

/**
 * A Text Object will create a line or multiple lines of text. To split a line you can use '\n' in your text string,
 * or add a wordWrap property set to true and and wordWrapWidth property with a value in the style object.
 *
 * A Text can be created directly from a string and a style object
 *
 * ```js
 * var text = new PIXI.Text('This is a pixi text',{font : '24px Arial', fill : 0xff1010, align : 'center'});
 * ```
 *
 * @class
 * @extends PIXI.Sprite
 * @memberof PIXI
 * @param text {string} The copy that you would like the text to display
<<<<<<< HEAD
 * @param [style] {object} The style parameters
 * @param resolution {number} The resolution of the canvas
 * @param [style.font] {string} default 'bold 20px Arial' The style and size of the font
 * @param [style.fill='black'] {String|Number} A canvas fillstyle that will be used on the text e.g 'red', '#00FF00'
 * @param [style.align='left'] {string} Alignment for multiline text ('left', 'center' or 'right'), does not affect single line text
 * @param [style.stroke] {String|Number} A canvas fillstyle that will be used on the text stroke e.g 'blue', '#FCFF00'
 * @param [style.strokeThickness=0] {number} A number that represents the thickness of the stroke. Default is 0 (no stroke)
 * @param [style.wordWrap=false] {boolean} Indicates if word wrap should be used
 * @param [style.wordWrapWidth=100] {number} The width at which text will wrap, it needs wordWrap to be set to true
 * @param [style.letterSpacing=0] {number} The amount of spacing between letters, default is 0
 * @param [style.breakWords=false] {boolean} Indicates if lines can be wrapped within words, it needs wordWrap to be set to true
 * @param [style.lineHeight] {number} The line height, a number that represents the vertical space that a letter uses
 * @param [style.dropShadow=false] {boolean} Set a drop shadow for the text
 * @param [style.dropShadowColor='#000000'] {string} A fill style to be used on the dropshadow e.g 'red', '#00FF00'
 * @param [style.dropShadowAngle=Math.PI/4] {number} Set a angle of the drop shadow
 * @param [style.dropShadowDistance=5] {number} Set a distance of the drop shadow
 * @param [style.dropShadowBlur=0] {number} Set a shadow blur radius
 * @param [style.padding=0] {number} Occasionally some fonts are cropped on top or bottom. Adding some padding will
 *      prevent this from happening by adding padding to the top and bottom of text height.
 * @param [style.textBaseline='alphabetic'] {string} The baseline of the text that is rendered.
 * @param [style.lineJoin='miter'] {string} The lineJoin property sets the type of corner created, it can resolve
 *      spiked text issues. Default is 'miter' (creates a sharp corner).
 * @param [style.miterLimit=10] {number} The miter limit to use when using the 'miter' lineJoin mode. This can reduce
 *      or increase the spikiness of rendered text.
=======
 * @param [style] {object|PIXI.TextStyle} The style parameters
 * @param [resolution=CONST.RESOLUTION] The resolution of the canvas
>>>>>>> 4cb3caa0
 */
function Text(text, style, resolution)
{
    /**
     * The canvas element that everything is drawn to
     *
     * @member {HTMLCanvasElement}
     */
    this.canvas = document.createElement('canvas');

    /**
     * The canvas 2d context that everything is drawn with
     * @member {HTMLCanvasElement}
     */
    this.context = this.canvas.getContext('2d');

    /**
     * The resolution of the canvas.
     * @member {number}
     */
    this.resolution = resolution || CONST.RESOLUTION;

    /**
     * Private tracker for the current text.
     *
     * @member {string}
     * @private
     */
    this._text = null;

    /**
     * Private tracker for the current style.
     *
     * @member {object}
     * @private
     */
    this._style = null;
    /**
     * Private listener to track style changes.
     *
     * @member {Function}
     * @private
     */
    this._styleListener = null;

    var texture = Texture.fromCanvas(this.canvas);
    texture.trim = new math.Rectangle();
    Sprite.call(this, texture);

    this.text = text;
    this.style = style;
}

// constructor
Text.prototype = Object.create(Sprite.prototype);
Text.prototype.constructor = Text;
module.exports = Text;

Text.fontPropertiesCache = {};
Text.fontPropertiesCanvas = document.createElement('canvas');
Text.fontPropertiesContext = Text.fontPropertiesCanvas.getContext('2d');

Object.defineProperties(Text.prototype, {
    /**
     * The width of the Text, setting this will actually modify the scale to achieve the value set
     *
     * @member {number}
     * @memberof PIXI.Text#
     */
    width: {
        get: function ()
        {
            this.updateText(true);

            return this.scale.x * this._texture._frame.width;
        },
        set: function (value)
        {
            this.scale.x = value / this._texture._frame.width;
            this._width = value;
        }
    },

    /**
     * The height of the Text, setting this will actually modify the scale to achieve the value set
     *
     * @member {number}
     * @memberof PIXI.Text#
     */
    height: {
        get: function ()
        {
            this.updateText(true);

            return  this.scale.y * this._texture._frame.height;
        },
        set: function (value)
        {
            this.scale.y = value / this._texture._frame.height;
            this._height = value;
        }
    },

    /**
     * Set the style of the text. Set up an event listener to listen for changes on the style object and mark the text as dirty.
     *
     * @param [style] {object|TextStyle} The style parameters
     * @memberof PIXI.Text#
     */
    style: {
        get: function ()
        {
            return this._style;
        },
        set: function (style)
        {
            if (this._style) {
                this._style.off(CONST.TEXT_STYLE_CHANGED, this._onStyleChange, this);
            }

            style = style || {};
            if (style instanceof TextStyle)
            {
                this._style = style;
            } else
            {
                this._style = new TextStyle(style);
            }
            this._style.on(CONST.TEXT_STYLE_CHANGED, this._onStyleChange, this);
            this.dirty = true;
        }
    },

    /**
     * Set the copy for the text object. To split a line you can use '\n'.
     *
     * @param text {string} The copy that you would like the text to display
     * @memberof PIXI.Text#
     */
    text: {
        get: function()
        {
            return this._text;
        },
        set: function (text){

            text = text || ' ';
            text = text.toString();

            if (this._text === text)
            {
                return;
            }
            this._text = text;
            this.dirty = true;
        }
    }
});

/**
 * Renders text and updates it when needed
 * @param respectDirty {boolean} Whether to abort updating the text if the Text isn't dirty and the function is called.
 * @private
 */
Text.prototype.updateText = function (respectDirty)
{
    if (!this.dirty && respectDirty) {
        return;
    }
    var style = this._style;
    this.context.font = style.font;

    // word wrap
    // preserve original text
    var outputText = style.wordWrap ? this.wordWrap(this._text) : this._text;

    // split text into lines
    var lines = outputText.split(/(?:\r\n|\r|\n)/);

    // calculate text width
    var lineWidths = new Array(lines.length);
    var maxLineWidth = 0;
    var fontProperties = this.determineFontProperties(style.font);
    for (var i = 0; i < lines.length; i++)
    {
        var lineWidth = this.context.measureText(lines[i]).width + ((lines[i].length - 1) * style.letterSpacing);
        lineWidths[i] = lineWidth;
        maxLineWidth = Math.max(maxLineWidth, lineWidth);
    }

    var width = maxLineWidth + style.strokeThickness;
    if (style.dropShadow)
    {
        width += style.dropShadowDistance;
    }

    this.canvas.width = Math.ceil( ( width + this.context.lineWidth ) * this.resolution );

    // calculate text height
    var lineHeight = this.style.lineHeight || fontProperties.fontSize + style.strokeThickness;

    var height = lineHeight * lines.length;
    if (style.dropShadow)
    {
        height += style.dropShadowDistance;
    }

    this.canvas.height = Math.ceil( ( height + this._style.padding * 2 ) * this.resolution );

    this.context.scale( this.resolution, this.resolution);

    if (navigator.isCocoonJS)
    {
        this.context.clearRect(0, 0, this.canvas.width, this.canvas.height);

    }

    //this.context.fillStyle="#FF0000";
    //this.context.fillRect(0, 0, this.canvas.width, this.canvas.height);

    this.context.font = style.font;
    this.context.strokeStyle = style.stroke;
    this.context.lineWidth = style.strokeThickness;
    this.context.textBaseline = style.textBaseline;
    this.context.lineJoin = style.lineJoin;
    this.context.miterLimit = style.miterLimit;

    var linePositionX;
    var linePositionY;

    if (style.dropShadow)
    {
        if (style.dropShadowBlur > 0) {
            this.context.shadowColor = style.dropShadowColor;
            this.context.shadowBlur = style.dropShadowBlur;
        } else {
            this.context.fillStyle = style.dropShadowColor;
        }

        var xShadowOffset = Math.cos(style.dropShadowAngle) * style.dropShadowDistance;
        var yShadowOffset = Math.sin(style.dropShadowAngle) * style.dropShadowDistance;

        for (i = 0; i < lines.length; i++)
        {
            linePositionX = style.strokeThickness / 2;
            linePositionY = (style.strokeThickness / 2 + i * lineHeight) + fontProperties.ascent;

            if (style.align === 'right')
            {
                linePositionX += maxLineWidth - lineWidths[i];
            }
            else if (style.align === 'center')
            {
                linePositionX += (maxLineWidth - lineWidths[i]) / 2;
            }

            if (style.fill)
            {
                this.drawLetterSpacing(lines[i], linePositionX + xShadowOffset, linePositionY + yShadowOffset + style.padding);
            }
        }
    }

    //set canvas text styles
    this.context.fillStyle = style.fill;

    //draw lines line by line
    for (i = 0; i < lines.length; i++)
    {
        linePositionX = style.strokeThickness / 2;
        linePositionY = (style.strokeThickness / 2 + i * lineHeight) + fontProperties.ascent;

        if (style.align === 'right')
        {
            linePositionX += maxLineWidth - lineWidths[i];
        }
        else if (style.align === 'center')
        {
            linePositionX += (maxLineWidth - lineWidths[i]) / 2;
        }

        if (style.stroke && style.strokeThickness)
        {
            this.drawLetterSpacing(lines[i], linePositionX, linePositionY + style.padding, true);
        }

        if (style.fill)
        {
            this.drawLetterSpacing(lines[i], linePositionX, linePositionY + style.padding);
        }
    }

    this.updateTexture();
};

/**
 * Render the text with letter-spacing.
 *
 * @private
 */
Text.prototype.drawLetterSpacing = function(text, x, y, isStroke)
{
    var style = this._style;

    // letterSpacing of 0 means normal
    var letterSpacing = style.letterSpacing;

    if (letterSpacing === 0)
    {
        if (isStroke)
        {
            this.context.strokeText(text, x, y);
        }
        else
        {
            this.context.fillText(text, x, y);
        }
        return;
    }

    var characters = String.prototype.split.call(text, ''),
        index = 0,
        current,
        currentPosition = x;

    while (index < text.length)
    {
        current = characters[index++];
        if (isStroke) 
        {
            this.context.strokeText(current, currentPosition, y);
        }
        else
        {
            this.context.fillText(current, currentPosition, y);
        }
        currentPosition += this.context.measureText(current).width + letterSpacing;
    }
};

/**
 * Updates texture size based on canvas size
 *
 * @private
 */
Text.prototype.updateTexture = function ()
{
    var texture = this._texture;
    var style = this._style;

    texture.baseTexture.hasLoaded = true;
    texture.baseTexture.resolution = this.resolution;

    texture.baseTexture.width = this.canvas.width / this.resolution;
    texture.baseTexture.height = this.canvas.height / this.resolution;
    texture.orig.width = texture._frame.width = this.canvas.width / this.resolution;
    texture.orig.height = texture._frame.height = this.canvas.height / this.resolution;

    texture.trim.x = 0;
    texture.trim.y = -style.padding;

    texture.trim.width = texture._frame.width;
    texture.trim.height = texture._frame.height - style.padding*2;

    this._width = this.canvas.width / this.resolution;
    this._height = this.canvas.height / this.resolution;

    texture.baseTexture.emit('update',  texture.baseTexture);

    this.dirty = false;
};

/**
 * Renders the object using the WebGL renderer
 *
 * @param renderer {PIXI.WebGLRenderer}
 */
Text.prototype.renderWebGL = function (renderer)
{
    this.updateText(true);

    Sprite.prototype.renderWebGL.call(this, renderer);
};

/**
 * Renders the object using the Canvas renderer
 *
 * @param renderer {PIXI.CanvasRenderer}
 * @private
 */
Text.prototype._renderCanvas = function (renderer)
{
    this.updateText(true);

    Sprite.prototype._renderCanvas.call(this, renderer);
};

/**
 * Calculates the ascent, descent and fontSize of a given fontStyle
 *
 * @param fontStyle {object}
 * @private
 */
Text.prototype.determineFontProperties = function (fontStyle)
{
    var properties = Text.fontPropertiesCache[fontStyle];

    if (!properties)
    {
        properties = {};

        var canvas = Text.fontPropertiesCanvas;
        var context = Text.fontPropertiesContext;

        context.font = fontStyle;

        var width = Math.ceil(context.measureText('|MÉq').width);
        var baseline = Math.ceil(context.measureText('M').width);
        var height = 2 * baseline;

        baseline = baseline * 1.4 | 0;

        canvas.width = width;
        canvas.height = height;

        context.fillStyle = '#f00';
        context.fillRect(0, 0, width, height);

        context.font = fontStyle;

        context.textBaseline = 'alphabetic';
        context.fillStyle = '#000';
        context.fillText('|MÉq', 0, baseline);

        var imagedata = context.getImageData(0, 0, width, height).data;
        var pixels = imagedata.length;
        var line = width * 4;

        var i, j;

        var idx = 0;
        var stop = false;

        // ascent. scan from top to bottom until we find a non red pixel
        for (i = 0; i < baseline; i++)
        {
            for (j = 0; j < line; j += 4)
            {
                if (imagedata[idx + j] !== 255)
                {
                    stop = true;
                    break;
                }
            }
            if (!stop)
            {
                idx += line;
            }
            else
            {
                break;
            }
        }

        properties.ascent = baseline - i;

        idx = pixels - line;
        stop = false;

        // descent. scan from bottom to top until we find a non red pixel
        for (i = height; i > baseline; i--)
        {
            for (j = 0; j < line; j += 4)
            {
                if (imagedata[idx + j] !== 255)
                {
                    stop = true;
                    break;
                }
            }
            if (!stop)
            {
                idx -= line;
            }
            else
            {
                break;
            }
        }

        properties.descent = i - baseline;
        properties.fontSize = properties.ascent + properties.descent;

        Text.fontPropertiesCache[fontStyle] = properties;
    }

    return properties;
};

/**
 * Applies newlines to a string to have it optimally fit into the horizontal
 * bounds set by the Text object's wordWrapWidth property.
 *
 * @param text {string}
 * @private
 */
Text.prototype.wordWrap = function (text)
{
    // Greedy wrapping algorithm that will wrap words as the line grows longer
    // than its horizontal bounds.
    var result = '';
    var lines = text.split('\n');
    var wordWrapWidth = this._style.wordWrapWidth;
    for (var i = 0; i < lines.length; i++)
    {
        var spaceLeft = wordWrapWidth;
        var words = lines[i].split(' ');
        for (var j = 0; j < words.length; j++)
        {
            var wordWidth = this.context.measureText(words[j]).width;
            if (this._style.breakWords && wordWidth > wordWrapWidth) 
            {
                // Word should be split in the middle
                var characters = words[j].split('');
                for (var c = 0; c < characters.length; c++) 
                {
                  var characterWidth = this.context.measureText(characters[c]).width;
                  if (characterWidth > spaceLeft) 
                  {
                    result += '\n' + characters[c];
                    spaceLeft = wordWrapWidth - characterWidth;
                  } 
                  else 
                  {
                    if (c === 0) 
                    {
                      result += ' ';
                    }
                    result += characters[c];
                    spaceLeft -= characterWidth;
                  }
                }
            }
            else 
            {
                var wordWidthWithSpace = wordWidth + this.context.measureText(' ').width;
                if (j === 0 || wordWidthWithSpace > spaceLeft)
                {
                    // Skip printing the newline if it's the first word of the line that is
                    // greater than the word wrap width.
                    if (j > 0)
                    {
                        result += '\n';
                    }
                    result += words[j];
                    spaceLeft = wordWrapWidth - wordWidth;
                }
                else
                {
                    spaceLeft -= wordWidthWithSpace;
                    result += ' ' + words[j];
                }
            }
        }

        if (i < lines.length-1)
        {
            result += '\n';
        }
    }
    return result;
};

/**
 * Returns the bounds of the Text as a rectangle. The bounds calculation takes the worldTransform into account.
 *
 * @param matrix {PIXI.Matrix} the transformation matrix of the Text
 * @return {PIXI.Rectangle} the framing rectangle
 */
Text.prototype.getBounds = function (matrix)
{
    this.updateText(true);

    return Sprite.prototype.getBounds.call(this, matrix);
};

/**
 * Method to be called upon a TextStyle change.
 * @private
 */
Text.prototype._onStyleChange = function ()
{
    this.dirty = true;
};

/**
 * Destroys this text object.
 *
 * @param [destroyBaseTexture=true] {boolean} whether to destroy the base texture as well
 */
Text.prototype.destroy = function (destroyBaseTexture)
{
    // make sure to reset the the context and canvas.. dont want this hanging around in memory!
    this.context = null;
    this.canvas = null;

    this._style.off(CONST.TEXT_STYLE_CHANGED, this._onStyleChange, this);
    this._style = null;

    this._texture.destroy(destroyBaseTexture === undefined ? true : destroyBaseTexture);

};<|MERGE_RESOLUTION|>--- conflicted
+++ resolved
@@ -18,35 +18,8 @@
  * @extends PIXI.Sprite
  * @memberof PIXI
  * @param text {string} The copy that you would like the text to display
-<<<<<<< HEAD
- * @param [style] {object} The style parameters
- * @param resolution {number} The resolution of the canvas
- * @param [style.font] {string} default 'bold 20px Arial' The style and size of the font
- * @param [style.fill='black'] {String|Number} A canvas fillstyle that will be used on the text e.g 'red', '#00FF00'
- * @param [style.align='left'] {string} Alignment for multiline text ('left', 'center' or 'right'), does not affect single line text
- * @param [style.stroke] {String|Number} A canvas fillstyle that will be used on the text stroke e.g 'blue', '#FCFF00'
- * @param [style.strokeThickness=0] {number} A number that represents the thickness of the stroke. Default is 0 (no stroke)
- * @param [style.wordWrap=false] {boolean} Indicates if word wrap should be used
- * @param [style.wordWrapWidth=100] {number} The width at which text will wrap, it needs wordWrap to be set to true
- * @param [style.letterSpacing=0] {number} The amount of spacing between letters, default is 0
- * @param [style.breakWords=false] {boolean} Indicates if lines can be wrapped within words, it needs wordWrap to be set to true
- * @param [style.lineHeight] {number} The line height, a number that represents the vertical space that a letter uses
- * @param [style.dropShadow=false] {boolean} Set a drop shadow for the text
- * @param [style.dropShadowColor='#000000'] {string} A fill style to be used on the dropshadow e.g 'red', '#00FF00'
- * @param [style.dropShadowAngle=Math.PI/4] {number} Set a angle of the drop shadow
- * @param [style.dropShadowDistance=5] {number} Set a distance of the drop shadow
- * @param [style.dropShadowBlur=0] {number} Set a shadow blur radius
- * @param [style.padding=0] {number} Occasionally some fonts are cropped on top or bottom. Adding some padding will
- *      prevent this from happening by adding padding to the top and bottom of text height.
- * @param [style.textBaseline='alphabetic'] {string} The baseline of the text that is rendered.
- * @param [style.lineJoin='miter'] {string} The lineJoin property sets the type of corner created, it can resolve
- *      spiked text issues. Default is 'miter' (creates a sharp corner).
- * @param [style.miterLimit=10] {number} The miter limit to use when using the 'miter' lineJoin mode. This can reduce
- *      or increase the spikiness of rendered text.
-=======
  * @param [style] {object|PIXI.TextStyle} The style parameters
  * @param [resolution=CONST.RESOLUTION] The resolution of the canvas
->>>>>>> 4cb3caa0
  */
 function Text(text, style, resolution)
 {
@@ -375,7 +348,7 @@
     while (index < text.length)
     {
         current = characters[index++];
-        if (isStroke) 
+        if (isStroke)
         {
             this.context.strokeText(current, currentPosition, y);
         }
@@ -567,21 +540,21 @@
         for (var j = 0; j < words.length; j++)
         {
             var wordWidth = this.context.measureText(words[j]).width;
-            if (this._style.breakWords && wordWidth > wordWrapWidth) 
+            if (this._style.breakWords && wordWidth > wordWrapWidth)
             {
                 // Word should be split in the middle
                 var characters = words[j].split('');
-                for (var c = 0; c < characters.length; c++) 
+                for (var c = 0; c < characters.length; c++)
                 {
                   var characterWidth = this.context.measureText(characters[c]).width;
-                  if (characterWidth > spaceLeft) 
+                  if (characterWidth > spaceLeft)
                   {
                     result += '\n' + characters[c];
                     spaceLeft = wordWrapWidth - characterWidth;
-                  } 
-                  else 
+                  }
+                  else
                   {
-                    if (c === 0) 
+                    if (c === 0)
                     {
                       result += ' ';
                     }
@@ -590,7 +563,7 @@
                   }
                 }
             }
-            else 
+            else
             {
                 var wordWidthWithSpace = wordWidth + this.context.measureText(' ').width;
                 if (j === 0 || wordWidthWithSpace > spaceLeft)
