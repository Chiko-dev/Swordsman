var SystemRenderer = require('../SystemRenderer'),
    MaskManager = require('./managers/MaskManager'),
    StencilManager = require('./managers/StencilManager'),
    FilterManager = require('./managers/FilterManager'),
    RenderTarget = require('./utils/RenderTarget'),
    ObjectRenderer = require('./utils/ObjectRenderer'),
    TextureManager = require('./TextureManager'),
    TextureGarbageCollector = require('./TextureGarbageCollector'),
    WebGLState = require('./WebGLState'),
    createContext = require('pixi-gl-core').createContext,
    mapWebGLDrawModesToPixi = require('./utils/mapWebGLDrawModesToPixi'),
    utils = require('../../utils'),
    glCore = require('pixi-gl-core'),
    CONST = require('../../const');

var CONTEXT_UID = 0;

/**
 * The WebGLRenderer draws the scene and all its content onto a webGL enabled canvas. This renderer
 * should be used for browsers that support webGL. This Render works by automatically managing webGLBatchs.
 * So no need for Sprite Batches or Sprite Clouds.
 * Don't forget to add the view to your DOM or you will not see anything :)
 *
 * @class
 * @memberof PIXI
 * @extends PIXI.SystemRenderer
 * @param [width=0] {number} the width of the canvas view
 * @param [height=0] {number} the height of the canvas view
 * @param [options] {object} The optional renderer parameters
 * @param [options.view] {HTMLCanvasElement} the canvas to use as a view, optional
 * @param [options.transparent=false] {boolean} If the render view is transparent, default false
 * @param [options.autoResize=false] {boolean} If the render view is automatically resized, default false
 * @param [options.antialias=false] {boolean} sets antialias. If not available natively then FXAA antialiasing is used
 * @param [options.forceFXAA=false] {boolean} forces FXAA antialiasing to be used over native. FXAA is faster, but may not always look as great
 * @param [options.resolution=1] {number} the resolution of the renderer retina would be 2
 * @param [options.clearBeforeRender=true] {boolean} This sets if the CanvasRenderer will clear the canvas or
 *      not before the new render pass. If you wish to set this to false, you *must* set preserveDrawingBuffer to `true`.
 * @param [options.preserveDrawingBuffer=false] {boolean} enables drawing buffer preservation, enable this if
 *      you need to call toDataUrl on the webgl context.
 * @param [options.roundPixels=false] {boolean} If true Pixi will Math.floor() x/y values when rendering, stopping pixel interpolation.
 */
function WebGLRenderer(width, height, options)
{
    options = options || {};

    SystemRenderer.call(this, 'WebGL', width, height, options);
    /**
     * The type of this renderer as a standardised const
     *
     * @member {number}//
     *
     */
    this.type = CONST.RENDERER_TYPE.WEBGL;

    this.handleContextLost = this.handleContextLost.bind(this);
    this.handleContextRestored = this.handleContextRestored.bind(this);

    this.view.addEventListener('webglcontextlost', this.handleContextLost, false);
    this.view.addEventListener('webglcontextrestored', this.handleContextRestored, false);

    /**
     * The options passed in to create a new webgl context.
     *
     * @member {object}
     * @private
     */
    this._contextOptions = {
        alpha: this.transparent,
        antialias: options.antialias,
        premultipliedAlpha: this.transparent && this.transparent !== 'notMultiplied',
        stencil: true,
        preserveDrawingBuffer: options.preserveDrawingBuffer
    };

    this._backgroundColorRgba[3] = this.transparent ? 0 : 1;

    /**
     * Manages the masks using the stencil buffer.
     *
     * @member {PIXI.MaskManager}
     */
    this.maskManager = new MaskManager(this);

    /**
     * Manages the stencil buffer.
     *
     * @member {PIXI.StencilManager}
     */
    this.stencilManager = new StencilManager(this);

    /**
     * An empty renderer.
     *
     * @member {PIXI.ObjectRenderer}
     */
    this.emptyRenderer = new ObjectRenderer(this);

    /**
     * The currently active ObjectRenderer.
     *
     * @member {PIXI.ObjectRenderer}
     */
    this.currentRenderer = this.emptyRenderer;

    this.initPlugins();

    /**
     * The current WebGL rendering context, it is created here
     *
     * @member {WebGLRenderingContext}
     */
    // initialize the context so it is ready for the managers.
    this.gl = options.context || createContext(this.view, this._contextOptions);
   
    this.CONTEXT_UID = CONTEXT_UID++;

    /**
     * The currently active ObjectRenderer.
     *
     * @member {PIXI.WebGLState}
     */
    this.state = new WebGLState(this.gl);

    this.renderingToScreen = true;



    this._initContext();

    /**
     * Manages the filters.
     *
     * @member {PIXI.FilterManager}
     */
    this.filterManager = new FilterManager(this);
    // map some webGL blend and drawmodes..
    this.drawModes = mapWebGLDrawModesToPixi(this.gl);


    /**
     * Holds the current shader
     *
     * @member {PIXI.Shader}
     */
    this._activeShader = null;

    /**
     * Holds the current render target
     *
     * @member {PIXI.RenderTarget}
     */
    this._activeRenderTarget = null;
    this._activeTextureLocation = 999;
    this._activeTexture = null;

    this.setBlendMode(0);

    
}

// constructor
WebGLRenderer.prototype = Object.create(SystemRenderer.prototype);
WebGLRenderer.prototype.constructor = WebGLRenderer;
module.exports = WebGLRenderer;
utils.pluginTarget.mixin(WebGLRenderer);

/**
 * Creates the WebGL context
 *
 * @private
 */
WebGLRenderer.prototype._initContext = function ()
{
    var gl = this.gl;

    // create a texture manager...
    this.textureManager = new TextureManager(this);
    this.textureGC = new TextureGarbageCollector(this);

    this.state.resetToDefault();

    this.rootRenderTarget = new RenderTarget(gl, this.width, this.height, null, this.resolution, true);
    this.rootRenderTarget.clearColor = this._backgroundColorRgba;
    

    this.bindRenderTarget(this.rootRenderTarget);

    this.emit('context', gl);

    // setup the width/height properties and gl viewport
    this.resize(this.width, this.height);
};

/**
 * Renders the object to its webGL view
 *
 * @param object {PIXI.DisplayObject} the object to be rendered
 * @param renderTexture {PIXI.renderTexture}
 * @param clear {Boolean}
 * @param transform {PIXI.Transform}
 * @param skipUpdateTransform {Boolean}
 */
WebGLRenderer.prototype.render = function (displayObject, renderTexture, clear, transform, skipUpdateTransform)
{

    
    // can be handy to know!
    this.renderingToScreen = !renderTexture;

    this.emit('prerender');


    // no point rendering if our context has been blown up!
    if (!this.gl || this.gl.isContextLost())
    {
        return;
    }

    var gl = this.gl;

    this._lastObjectRendered = displayObject;

    if(!skipUpdateTransform)
    {
        // update the scene graph
        var cacheParent = displayObject.parent;
        displayObject.parent = this._tempDisplayObjectParent;
        displayObject.updateTransform();
        displayObject.parent = cacheParent;
       // displayObject.hitArea = //TODO add a temp hit area
    }

    this.bindRenderTexture(renderTexture, transform);

    this.currentRenderer.start();

    if( clear || this.clearBeforeRender)
    {
        renderTarget.clear();
    }

   

    displayObject.renderWebGL(this);

    // apply transform..
    this.currentRenderer.flush();
    //this.setObjectRenderer(this.emptyRenderer);

    this.textureGC.update();

    this.emit('postrender');
};

/**
 * Changes the current renderer to the one given in parameter
 *
 * @param objectRenderer {PIXI.ObjectRenderer} The object renderer to use.
 */
WebGLRenderer.prototype.setObjectRenderer = function (objectRenderer)
{
    if (this.currentRenderer === objectRenderer)
    {
        return;
    }

    this.currentRenderer.stop();
    this.currentRenderer = objectRenderer;
    this.currentRenderer.start();
};

/**
 * This shoudl be called if you wish to do some custom rendering
 * It will basically render anything that may be batched up such as sprites
 *
 */
WebGLRenderer.prototype.flush = function ()
{
    this.setObjectRenderer(this.emptyRenderer);
};

/**
 * Resizes the webGL view to the specified width and height.
 *
 * @param width {number} the new width of the webGL view
 * @param height {number} the new height of the webGL view
 */
WebGLRenderer.prototype.resize = function (width, height)
{
  //  if(width * this.resolution === this.width && height * this.resolution === this.height)return;

    SystemRenderer.prototype.resize.call(this, width, height);

    this.rootRenderTarget.resize(width, height);

    if(this._activeRenderTarget === this.rootRenderTarget)
    {
        this.rootRenderTarget.activate();

        if(this._activeShader)
        {
            this._activeShader.uniforms.projectionMatrix = this.rootRenderTarget.projectionMatrix.toArray(true);
        }
    }
};

/**
 * Resizes the webGL view to the specified width and height.
 *
 * @param blendMode {number} the desired blend mode
 */
WebGLRenderer.prototype.setBlendMode = function (blendMode)
{
    this.state.setBlendMode(blendMode);
};

/**
 * Erases the active render target and fills the drawing area with a colour
 *
 * @param clearColor {number} The colour
 */
WebGLRenderer.prototype.clear = function (clearColor)
{
    this._activeRenderTarget.clear(clearColor);
};

/**
 * Sets the transform of the active render target to the given matrix
 *
 * @param matrix {PIXI.Matrix} The transformation matrix
 */
WebGLRenderer.prototype.setTransform = function (matrix)
{
    this._activeRenderTarget.transform = matrix;
};


/**
 * Binds a render texture for rendering
 *
 * @param renderTexture {PIXI.RenderTexture} The render texture to render
 * @param transform     {PIXI.Transform}     The transform to be applied to the render texture
 */
WebGLRenderer.prototype.bindRenderTexture = function (renderTexture, transform)
{
    if(renderTexture)
    {
        var baseTexture = renderTexture.baseTexture;
        var gl = this.gl;

        if(!baseTexture._glRenderTargets[this.CONTEXT_UID])
        {

            this.textureManager.updateTexture(baseTexture);
            gl.bindTexture(gl.TEXTURE_2D, null);
        }
        else
        {
            // the texture needs to be unbound if its being rendererd too..
            this._activeTextureLocation = baseTexture._id;
            gl.activeTexture(gl.TEXTURE0 + baseTexture._id);
            gl.bindTexture(gl.TEXTURE_2D, null);
        }


        renderTarget =  baseTexture._glRenderTargets[this.CONTEXT_UID];
        renderTarget.setFrame(renderTexture.frame);
    }
    else
    {
        renderTarget = this.rootRenderTarget;
    }

    renderTarget.transform = transform;
    this.bindRenderTarget(renderTarget);

    return this;
};

/**
 * Changes the current render target to the one given in parameter
 *
 * @param renderTarget {PIXI.RenderTarget} the new render target
 */
WebGLRenderer.prototype.bindRenderTarget = function (renderTarget)
{
    if(renderTarget !== this._activeRenderTarget)
    {
        this._activeRenderTarget = renderTarget;
        renderTarget.activate();

        if(this._activeShader)
        {
            this._activeShader.uniforms.projectionMatrix = renderTarget.projectionMatrix.toArray(true);
        }


        this.stencilManager.setMaskStack( renderTarget.stencilMaskStack );
    }

    return this;
};

/**
 * Changes the current shader to the one given in parameter
 *
 * @param shader {PIXI.Shader} the new shader
 */
WebGLRenderer.prototype.bindShader = function (shader)
{
    //TODO cache
    if(this._activeShader !== shader)
    {
        this._activeShader = shader;
        shader.bind();

        // automatically set the projection matrix
        shader.uniforms.projectionMatrix = this._activeRenderTarget.projectionMatrix.toArray(true);
    }

    return this;
};

/**
 * Binds the texture ... @mat
 *
 * @param texture {PIXI.Texture} the new texture
 * @param location {number} the texture location
 */
WebGLRenderer.prototype.bindTexture = function (texture, location)
{
    texture = texture.baseTexture || texture;

    var gl = this.gl;

    //TODO test perf of cache?
    location = location || 0;

    if(this._activeTextureLocation !== location)//
    {
        this._activeTextureLocation = location;
        gl.activeTexture(gl.TEXTURE0 + location );
    }

    //TODO - can we cache this texture too?
    this._activeTexture = texture;

    if (!texture._glTextures[this.CONTEXT_UID])
    {
        // this will also bind the texture..
        this.textureManager.updateTexture(texture);
       
    }
    else
    {
        texture.touched = this.textureGC.count;
        // bind the current texture
        texture._glTextures[this.CONTEXT_UID].bind();
    }

    return this;
};

WebGLRenderer.prototype.createVao = function ()
{
    return new glCore.VertexArrayObject(this.gl, this.state.attribState);
}

/**
 * Resets the WebGL state so you can render things however you fancy!
 */
WebGLRenderer.prototype.reset = function ()
{
    this.currentRenderer.stop();

    this._activeShader = null;
    this._activeRenderTarget = null;
    this._activeTextureLocation = 999;
    this._activeTexture = null;

    // bind the main frame buffer (the screen);
    this.rootRenderTarget.activate();

    this.state.resetToDefault();


    return this;
};

/**
 * Handles a lost webgl context
 *
 * @private
 */
WebGLRenderer.prototype.handleContextLost = function (event)
{
    event.preventDefault();
};

/**
 * Handles a restored webgl context
 *
 * @private
 */
WebGLRenderer.prototype.handleContextRestored = function ()
{
    this._initContext();
    this.textureManager.removeAll();
};

/**
 * Removes everything from the renderer (event listeners, spritebatch, etc...)
 *
 * @param [removeView=false] {boolean} Removes the Canvas element from the DOM.  https://github.com/pixijs/pixi.js/issues/2233
 */
WebGLRenderer.prototype.destroy = function (removeView)
{
    this.destroyPlugins();

    // remove listeners
    this.view.removeEventListener('webglcontextlost', this.handleContextLost);
    this.view.removeEventListener('webglcontextrestored', this.handleContextRestored);

    this.textureManager.destroy();

    // call base destroy
    SystemRenderer.prototype.destroy.call(this, removeView);

    this.uid = 0;

    // destroy the managers
    this.maskManager.destroy();
    this.stencilManager.destroy();
    this.filterManager.destroy();

    this.maskManager = null;
    this.filterManager = null;
    this.textureManager = null;
    this.currentRenderer = null;

    this.handleContextLost = null;
    this.handleContextRestored = null;

    this._contextOptions = null;
    this.gl.useProgram(null);
<<<<<<< HEAD

    this.gl.flush();

=======
    this.gl.getExtension('WEBGL_lose_context').loseContext();
>>>>>>> f6579ef8
    this.gl = null;

    // this = null;
};<|MERGE_RESOLUTION|>--- conflicted
+++ resolved
@@ -543,13 +543,7 @@
 
     this._contextOptions = null;
     this.gl.useProgram(null);
-<<<<<<< HEAD
-
-    this.gl.flush();
-
-=======
     this.gl.getExtension('WEBGL_lose_context').loseContext();
->>>>>>> f6579ef8
     this.gl = null;
 
     // this = null;
